#!/usr/bin/env python

import numpy as np
import matplotlib.pyplot as plt
import george
from scipy.optimize import minimize, curve_fit
import argparse
from astropy.cosmology import Planck13 as cosmo
from astropy import units as u
import os
from astropy.table import Table
from astropy.io import ascii
import matplotlib.cm as cm
import sys
from scipy import interpolate as interp
from george.modeling import Model
import extinction
import emcee
import importlib_resources

# Define a few important constants that will be used later
epsilon = 0.001
c = 2.99792458E10  # cm / s
sigsb = 5.6704e-5  # erg / cm^2 / s / K^4
h = 6.62607E-27
ang_to_cm = 1e-8
k_B = 1.38064852E-16  # cm^2 * g / s^2 / K


def bbody(lam, T, R):
    '''
    Calculate BB L_lam (adapted from superbol, Nicholl, M. 2018, RNAAS)

    Parameters
    ----------
    lam : float
        Reference wavelengths in Angstroms
    T : float
        Temperature in Kelvin
    R : float
        Radius in cm

    Output
    ------
    L_lam in erg/s/cm
    '''

    lam_cm = lam * ang_to_cm
    exponential = (h*c) / (lam_cm*k_B*T)
    blam = ((2.*np.pi*h*c**2) / (lam_cm**5)) / (np.exp(exponential)-1.)
    area = 4. * np.pi * R**2
    lum = blam * area

    return lum



def read_in_photometry(filename, dm, redshift, start, end, snr, mwebv,
                       hostebv, verbose):
    '''
    Read in SN file

    Parameters
    ----------
    filename : string
        Input file name
    dm : float
        Distance modulus
    redshift : float
        redshift
    start : float
        The first time point to be accepted
    end : float
        The last time point to be accepted
    snr : float
        The lowest signal to noise ratio to be accepted
    mwebv : float
        Milky Way extinction to be removed (in the observed frame)
    hostebv : bool
        Host-galaxy extinction to be removed (in the rest frame)

    Output
    ------
    lc : numpy.array
        Light curve array
    wv_corr : float
        Mean of wavelengths, used in GP pre-processing
    flux_corr : float
        Flux correction, used in GP pre-processing
    my_filters : list
        List of filter names
    '''

    #if '.json' in filename:
    #    # FOR ME: phases, mag, errs, filter
    #else:
    photometry_data = np.loadtxt(filename, dtype=str, skiprows=2)
    # Extract key information into seperate arrays
    phases = np.asarray(photometry_data[:, 0], dtype=float)
    errs = np.asarray(photometry_data[:, 2], dtype=float)

    filter_data = importlib_resources.files('extrabol.filter_data') / 'fps.xml'
    index = Table.read(filter_data)
    filterIDs = np.asarray(index['filterID'].data, dtype=str)
    wavelengthEffs = np.asarray(index['WavelengthEff'].data, dtype=float)
    widthEffs = np.asarray(index['WidthEff'].data, dtype=float)
    zpts_all = np.asarray(index['ZeroPoint'].data, dtype=str)

    # Extract filter names and effective wavelengths
    wv_effs = []
    width_effs = []
    my_filters = []
    for ufilt in photometry_data[:, 3]:
        gind = np.where(filterIDs == ufilt)[0]
        if len(gind) == 0:
            sys.exit('Cannot find ' + str(ufilt) + ' in SVO.')
        wv_effs.append(wavelengthEffs[gind][0])
        width_effs.append(widthEffs[gind][0])
        my_filters.append(ufilt)
    wv_effs = np.asarray(wv_effs)

    # Convert brightness data to flux
    zpts = []
    fluxes = []
    for datapoint in photometry_data:
        mag = float(datapoint[1]) - dm + 2.5 * np.log10(1. + redshift)  # cosmological k-correction
        if datapoint[-1] == 'AB':
            zp = 0.
        else:
            gind = np.where(filterIDs == datapoint[3])
            zp = 2.5 * np.log10(float(zpts_all[gind[0]][0]) / 3631.)
        zpts.append(zp)

        # 'fluxes' is the negative absolute AB magnitude
        # This is easier on the Gaussian Process
        flux = zp - mag
        fluxes.append(flux)

    # Remove extinction
    ext = extinction.fm07(wv_effs, mwebv * 3.1) + extinction.fm07(wv_effs / (1. + redshift), hostebv * 3.1)
    for i in np.arange(len(fluxes)):
        fluxes[i] = fluxes[i] + ext[i]

    # The GP prefers when values are relatively close to zero
    # so we adjust wavelength and flux accordingly
    # This will be undone after interpolation
    wv_corr = np.mean(wv_effs / (1.+redshift))
    flux_corr = np.min(fluxes) - 1.0
    wv_effs = (wv_effs / (1.+redshift)) - wv_corr
    fluxes = np.asarray(fluxes) - flux_corr

    # Eliminate any data points bellow threshold snr
    gis = []
    for i in np.arange(len(phases)):
        if (1/errs[i]) >= snr:
            gis.append(i)
    gis = np.asarray(gis, dtype=int)


    phases = phases[gis]
    fluxes = fluxes[gis]
    wv_effs = wv_effs[gis]
    errs = errs[gis]
    width_effs = np.asarray(width_effs)
    width_effs = width_effs[gis]
    my_filters = np.asarray(my_filters)
    my_filters = my_filters[gis]

    # Set the peak flux to t=0
    peak_i = np.argmax(fluxes)
    if verbose:
        print('Peak Luminosity occurrs at MJD',phases[peak_i])
    phases = (np.asarray(phases) - phases[peak_i]) / (1 + redshift)

    # Eliminate any data points outside of specified range
    # With respect to first data point
    gis = []
    for i in np.arange(len(phases)):
        if phases[i] <= end and phases[i] >= start:
            gis.append(i)
    gis = np.asarray(gis, dtype=int)

    phases = phases[gis]
    fluxes = fluxes[gis]
    wv_effs = wv_effs[gis]
    errs = errs[gis]
    width_effs = width_effs[gis]
    my_filters = my_filters[gis]

    lc = np.vstack((phases, fluxes, wv_effs / 1000., errs, width_effs))

    return lc, wv_corr, flux_corr, my_filters


def chi_square(dat, model, uncertainty):
    '''
    Calculate the chi squared of a model given a set of data

    Parameters
    ----------
    dat : numpy.array
        Experimental data for the model to be tested against
    model : numpy.array
        Model data being tested
    uncertainty : numpy.array
        Error on experimental data

    Output
    ------
    chi2 : float
        the chi sqaured value of the model
    '''

    chi2 = 0.
    for i in np.arange(len(dat)):
        chi2 += ((model[i]-dat[i]) / uncertainty[i])**2.

    return chi2

def generate_template(filter_wv, sn_type):
    '''
    Prepare and interpolate SN1a Template

    Parameters
    ----------
    fiter_wv : numpy.array
        effective wavelength of filters in Angstroms
    sn_type : string
        The type of supernova template to be used for GP mean function

    Output
    ------
    temp_interped : RectBivariateSpline object
        interpolated template
    '''



    my_template_file = importlib_resources.files('extrabol.template_bank') / ('smoothed_sn' + sn_type + '.npz')
    template = np.load(my_template_file)
    temp_times = template['time']
    temp_wavelength = template['wavelength']
    temp_f_lambda = template['f_lambda']

    # The template is too large, so we thin it out
    # First chop off unnecessary ends
    gis = []
    for i in np.arange(len(temp_wavelength)):
        if temp_wavelength[i] < np.amax(filter_wv) and\
                temp_wavelength[i] > np.amin(filter_wv):
            gis.append(i)
    temp_times = temp_times[gis]
    temp_wavelength = temp_wavelength[gis]
    temp_f_lambda = temp_f_lambda[gis]

    # Remove every other time point
    gis = []
    for i in np.arange(len(temp_times)):
        if temp_times[i] % 2. == 0:
            gis.append(i)
    temp_times = temp_times[gis]
    temp_wavelength = temp_wavelength[gis]
    temp_f_lambda = temp_f_lambda[gis]

    # Remove every other wavelength point
    gis = []
    for i in np.arange(len(temp_wavelength)):
        if temp_wavelength[i] % 20. == 0:
            gis.append(i)
    temp_times = temp_times[gis]
    temp_wavelength = temp_wavelength[gis]
    temp_f_lambda = temp_f_lambda[gis]

    # Remove initial rise
    # If the data point is very dim, it likely has a low snr
    gis = []
    for i in np.arange(len(temp_times)):
        if temp_times[i] >= 1.:
            gis.append(i)
    temp_times = temp_times[gis]
    temp_wavelength = temp_wavelength[gis]
    temp_f_lambda = temp_f_lambda[gis]

    # Set peak flux to t=0
    peak_i = np.argmax(temp_f_lambda)
    temp_times = np.asarray(temp_times) - temp_times[peak_i]

    # RectBivariateSpline requires
    # that x and y are 1-d arrays, strictly ascending
    temp_times_u = np.unique(temp_times)
    temp_wavelength_u = np.unique(temp_wavelength)
    temp_f_lambda_u = np.zeros((len(temp_times_u), len(temp_wavelength_u)))
    for i in np.arange(len(temp_times_u)):
        gis = np.where(temp_times == temp_times_u[i])
        temp_f_lambda_u[i, :] = temp_f_lambda[gis]
    # Template needs to be converted to log(flux) to match data
    for i in np.arange(len(temp_wavelength_u)):
        wv = temp_wavelength_u[i]
        temp_f_lambda_u[:, i] = 2.5 * np.log10((wv**2) * temp_f_lambda_u[:, i])

    temp_interped = interp.RectBivariateSpline(temp_times_u, temp_wavelength_u,
                                               temp_f_lambda_u)

    return temp_interped


def fit_template(wv, template_to_fit, filts, wv_corr, flux, time,
                 errs, z, output_chi=False, output_params=True):
    '''
    Get parameters to roughly fit template to data

    Parameters
    ----------
    wv : numpy.array
        wavelenght of filters in angstroms
    template_to_fit : RectBivariateSpline object
        interpolated template
    filts : numpy.array
        normalized wavelength values for each obseration
    wv_corr : float
        Mean of wavelengths, used in GP pre-processing
    flux : numpy.array
        flux data from observations
    time : numpy.array
        time data from observations
    errs : numpy.array
        errors on flux data
    z : float
        redshift
    output_chi : bool
        If true, function returns chi squared value
    output_params : bool
        If true, function returns optimal parameters

    Output
    ------
    A_opt : float
        multiplicative constant to be applied to template flux values
    t_c_opt : float
        additive constant to line up template and data in time
    t_s_opt : float
        multiplicative constant to scale the template in the time dimention
    chi2 : float
        The chi squared value for the given parameters
    '''

    A_opt = []
    t_c_opt = []
    t_s_opt = []
    chi2 = []

    # Fit the template to the data for each filter used
    # and choose the set of parameters with the lowest total chi2
    for wavelength in wv:
        # A callable function to test chi2 later on
        def model(time, filt, A, t_c, t_s):
            time_sorted = sorted(time)
            time_corr = np.asarray(time_sorted) * 1./t_s + t_c
            mag = template_to_fit(time_corr, filt) + A  # log(flux), not mag
            mag = np.ndarray.flatten(mag)
            return mag

        # curve_fit won't know what to do with the filt param
        # so I need to modify it slightly
        def curve_to_fit(time, A, t_c, t_s):
            mag = model(time, wavelength, A, t_c, t_s)
            return mag

        # Collect the data points coresponding to the current wavelength
        gis = np.where(filts*1000 + wv_corr == wavelength)
        dat_fluxes = flux[gis]
        dat_times = time[gis]
        dat_errs = errs[gis]
        popt, pcov = curve_fit(curve_to_fit, dat_times, dat_fluxes,
                               p0=[20, 0, 1+z], maxfev=8000,
                               bounds=([-np.inf, -np.inf, 0], np.inf))
        A_opt.append(popt[0])
        t_c_opt.append(popt[1])
        t_s_opt.append(popt[2])

        # Test chi2 for this set of parameters over all filters
        param_chi = 0
        for filt in wv:
            m = model(dat_times, filt, popt[0], popt[1], popt[2])
            param_chi += chi_square(dat_fluxes, m, dat_errs)
        chi2.append(param_chi)

    # Choose the template with the minimum chi2
    gi = np.argmin(chi2)
    chi2 = chi2[gi]
    A_opt = A_opt[gi]
    t_c_opt = t_c_opt[gi]
    t_s_opt = t_s_opt[gi]

    if output_chi:
        if output_params:
            return A_opt, t_c_opt, t_s_opt, chi2
        else:
            return chi2
    else:
        if not output_params:
            return 0
        else:
            return A_opt, t_c_opt, t_s_opt


def test(lc, wv_corr, z):
    '''
    Test every available template for the lowest possible chi^2

    Parameters
    ----------
    lc : numpy.array
        LC array
    wv_corr : float
        mean of wavelength, needed to find wavelength in angstroms
    z : float
        redshift

    Output
    ------
    best_temp : string
        The name of the template with the lowest chi squared value
    '''
    lc = lc.T

    # Extract necissary information from lc
    time = lc[:, 0]
    flux = lc[:, 1]
    filts = lc[:, 2]
    errs = lc[:, 3]
    ufilts = np.unique(lc[:, 2])
    ufilts_in_angstrom = ufilts*1000.0 + wv_corr

    # Generate a template for each available supernova type
    # Then fit and test each one for lowest possible chi2
    templates = ['1a', '1bc', '2p', '2l']
    chi2 = []
    for template in templates:
        template_to_fit = generate_template(ufilts_in_angstrom, template)
        chi2.append(fit_template(ufilts_in_angstrom, template_to_fit, filts,
                    wv_corr, flux, time, errs, z, output_chi=True,
                    output_params=False))

    # Chooses the template that yields the lowest chi2
    gi = np.argmin(chi2)
    chi2 = chi2[gi]
    best_temp = templates[gi]

    return best_temp


def interpolate(lc, wv_corr, sn_type, use_mean, z, verbose, stepsize, kernel_width=None):
    '''
    Interpolate the LC using a 2D Gaussian Process (GP)

    Parameters
    ----------
    lc : numpy.array
        LC array
    wv_corr : float
        mean of wavelengths, needed to find wavelenght in angstroms
    sn_type : string
        type of supernova template being used for GP mean function
    use_mean : bool
        If True, use a template for GP mean function
        If False, use 0 as GP mean function
    z : float
        redshift
    stepsize : float
        Step size in days used for GP sampling
    kernel_width : list of float
        The width (:math:`r^2`) of the GP kernel in the (time, wavelength) direction.
        If not given, the kernel width will be optimized.

    Output
    ------
    dense_lc : numpy.array
        GP-interpolated LC and errors
    test_y : numpy.array
        A set of flux and wavelength values from the template, to be plotted
    test_times : numpy.array
        A set of time values to plot the template data against
    dense_times : numpy.array
        Highly sampled array of phases
    '''

    # Extract light curve parameters
    times, fluxes, wv_effs, errs, widths = lc

    stacked_data = np.vstack([times, wv_effs]).T
    ufilts = np.unique(wv_effs)
    ufilts_in_angstrom = ufilts*1000.0 + wv_corr
    nfilts = len(ufilts)
    dense_times = np.arange(int(np.floor(np.min(times))),
                           (int(np.ceil(np.max(times)))+1),stepsize)
    length_of_times = len(dense_times)
    x_pred = np.zeros((length_of_times*nfilts, 2))
    dense_fluxes = np.zeros((length_of_times, nfilts))
    dense_errs = np.zeros((length_of_times, nfilts))

    # test_y is only used if mean = True
    # but I still need it to exist either way
    test_y = []
    test_times = []
    if use_mean:
        template = generate_template(ufilts_in_angstrom, sn_type)
        if verbose:
            print('Fitting Template...')
        f_stretch, t_shift, t_stretch = fit_template(ufilts_in_angstrom,
                                                     template, wv_effs,
                                                     wv_corr, fluxes, times,
                                                     errs, z)

        # George needs the mean function to be in this format
        class snModel(Model):

            def get_value(self, param):
                t = (param[:, 0] * 1./t_stretch) + t_shift
                wv = param[:, 1]
                return np.asarray([template(*p)[0] for p in zip(t, wv)]) \
                    + f_stretch

        # Get Test data so that the template can be plotted
        mean = snModel()
        for i in ufilts_in_angstrom:
            test_wv = np.full((1, length_of_times), i)
            test_times = np.arange(int(np.floor(np.min(times))),
                                   int(np.ceil(np.max(times))+1), stepsize)
            test_x = np.vstack((test_times, test_wv)).T
            test_y.append(mean.get_value(test_x))
        test_y = np.asarray(test_y)

    # Set up gp
    kernel = np.var(fluxes) \
        * george.kernels.Matern32Kernel(kernel_width or [12., 0.1], ndim=2)
    if not use_mean:
        gp = george.GP(kernel, mean=0)
    else:
        gp = george.GP(kernel, mean=snModel())
    gp.compute(stacked_data, errs)

    if kernel_width is None:
        def neg_ln_like(p):
            gp.set_parameter_vector(p)
            return -gp.log_likelihood(fluxes)

        def grad_neg_ln_like(p):
            gp.set_parameter_vector(p)
            return -gp.grad_log_likelihood(fluxes)

        # Optimize gp parameters
        bnds = ((None, None), (None, None), (None, None))
        result = minimize(neg_ln_like,
                          gp.get_parameter_vector(),
                          jac=grad_neg_ln_like,
                          bounds = bnds)
        gp.set_parameter_vector(result.x)

    # Populate arrays with time and wavelength values to be fed into gp
    for jj, time in enumerate(np.arange(int(np.floor(np.min(times))),
                                        int(np.ceil(np.max(times)))+1, stepsize)):
        x_pred[jj*nfilts: jj*nfilts+nfilts, 0] = [time] * nfilts
        x_pred[jj*nfilts: jj*nfilts+nfilts, 1] = ufilts

    # Run gp to estimate interpolation
    pred, pred_var = gp.predict(fluxes, x_pred, return_var=True)

    # Populate dense_lc with newly gp-predicted values
    for jj in np.arange(nfilts):
        gind = np.where(np.abs(x_pred[:, 1]-ufilts[jj]) < epsilon)[0]
        dense_fluxes[:, int(jj)] = pred[gind]
        dense_errs[:, int(jj)] = np.sqrt(pred_var[gind])
    dense_lc = np.dstack((dense_fluxes, dense_errs))

    return dense_lc, test_y, test_times, dense_times


def fit_bb(dense_lc, wvs, use_mcmc, T_max):
    '''
    Fit a series of BBs to the GP LC
    Adapted from superbol, Nicholl, M. 2018, RNAAS)

    Parameters
    ----------
    dense_lc : numpy.array
        GP-interpolated LC
    wvs : numpy.array
        Reference wavelengths in Ang

    Output
    ------
    T_arr : numpy.array
        BB temperature array (K)
    R_arr : numpy.array
        BB radius array (cm)
    Terr_arr : numpy.array
        BB radius error array (K)
    Rerr_arr : numpy.array
        BB temperature error array (cm)
    '''

    T_arr = np.zeros(len(dense_lc))
    R_arr = np.zeros(len(dense_lc))
    Terr_arr = np.zeros(len(dense_lc))
    Rerr_arr = np.zeros(len(dense_lc))
    covar_arr = np.zeros(len(dense_lc))

    prior_fit = (9000, 1e15)

    for i, datapoint in enumerate(dense_lc):
        fnu = 10.**((-datapoint[:, 0]+48.6) / -2.5)
        ferr = datapoint[:, 1]
        fnu = fnu * 4. * np.pi * (3.086e19)**2
        fnu_err = np.abs(0.921034 * 10.**(0.4*datapoint[:, 0] - 19.44)) \
            * ferr * 4. * np.pi * (3.086e19)**2

        flam = fnu*c / (wvs*ang_to_cm)**2
        flam_err = fnu_err*c / (wvs*ang_to_cm)**2

        if use_mcmc:
            def log_likelihood(params, lam, f, f_err):
                T, R = params
                model = bbody(lam, T, R)
                return -np.sum((f-model)**2/(f_err**2))

            def log_prior(params):
                T, R = params
                if T > 0 and T < T_max and R > 0:
                    return 0.
                return -np.inf

            def log_probability(params, lam, f, f_err):
                lp = log_prior(params)
                if not np.isfinite(lp):
                    return -np.inf
                return lp + log_likelihood(params, lam, f, f_err)

            nwalkers = 16
            ndim = 2
            sampler = emcee.EnsembleSampler(nwalkers, ndim, log_probability,
                                            args=[wvs, flam, flam_err])
            T0 = 9000 + 1000*np.random.rand(nwalkers)
            R0 = 1e15 + 1e14*np.random.rand(nwalkers)
            p0 = np.vstack([T0, R0])
            p0 = p0.T
            burn_in_state = sampler.run_mcmc(p0, 100)
            sampler.reset()
            sampler.run_mcmc(burn_in_state, 4000)
            flat_samples = sampler.get_chain(discard=100, thin=1, flat=True)
            covar_arr[i] = np.cov(flat_samples.T)[0,1]
            T_arr[i] = np.median(flat_samples[:, 0])
            R_arr[i] = np.median(flat_samples[:, 1])
            Terr_arr[i] = (np.percentile(flat_samples[:, 0], 84) -
                           np.percentile(flat_samples[:, 0], 16)) / 2.
            Rerr_arr[i] = (np.percentile(flat_samples[:, 1], 84) -
                           np.percentile(flat_samples[:, 1], 16)) / 2.

        else:

            try:
                BBparams, covar = curve_fit(bbody, wvs, flam, maxfev=10000,
                                            p0=prior_fit, sigma=flam_err,
                                            bounds=(0, [T_max, np.inf]),
                                            method = 'dogbox', 
                                            absolute_sigma=True)

                # Get temperature and radius, with errors, from fit
                T_arr[i] = BBparams[0]
                Terr_arr[i] = np.sqrt(np.diag(covar))[0]
                R_arr[i] = np.abs(BBparams[1])
                Rerr_arr[i] = np.sqrt(np.diag(covar))[1]
                covar_arr[i] = covar[0,1]
                prior_fit = BBparams
            except RuntimeWarning:
                T_arr[i] = np.nan
                R_arr[i] = np.nan
                Terr_arr[i] = np.nan
                Rerr_arr[i] = np.nan
                covar_arr[i] = np.nan

    return T_arr, R_arr, Terr_arr, Rerr_arr, covar_arr


def plot_gp(lc, dense_times, dense_lc, snname, flux_corr, my_filters, wvs, test_data,
            outdir, sn_type, test_times, mean, show_template):
    '''
    Plot the GP-interpolate LC and save

    Parameters
    ----------
    lc : numpy.array
        Original LC data
    dense_times : numpy.array
        Highly sampled array of phases
    dense_lc : numpy.array
        GP-interpolated LC
    snname : string
        SN Name
    flux_corr : float
        Flux correction factor for GP
    my_filters : list
        List of filters
    wvs : numpy.array
        List of central wavelengths, for colors
    outdir : string
        Output directory
    sn_type : string
        Type of sn template used for GP mean function
    test_times : numpy array
        Time values for sn template to be plotted against
    mean : bool
        Whether or not a non-zero mean function is being used in GP
    show_template : bool
        Whether or not the sn template is plotted

    Output
    ------
    '''

    # Extract light curve parameters
    times, fluxes, wv_effs, errs, widths = lc

    # Import a color map to make the plots look pretty
    cm = plt.get_cmap('rainbow')
    wv_colors = (wvs-np.min(wvs)) / (np.max(wvs)-np.min(wvs))

    # Plot interpolation, template, and error (shaded areas)
    for jj in np.arange(len(wv_colors)):
        plt.plot(dense_times, -dense_lc[:, jj, 0], color=cm(wv_colors[jj]),
                 label=my_filters[jj].split('/')[-1])
        if mean:
            if show_template:
                plt.plot(test_times, -(test_data[jj, :] + flux_corr), '--',
                         color=cm(wv_colors[jj]))  # Template curves
        plt.fill_between(dense_times,
                         -dense_lc[:, jj, 0] - dense_lc[:, jj, 1],
                         -dense_lc[:, jj, 0] + dense_lc[:, jj, 1],
                         color=cm(wv_colors[jj]), alpha=0.2)

    # Plot original data points and error bars
    for i, filt in enumerate(np.unique(wv_effs)):
        gind = np.where(wv_effs == filt)
        x = times[gind]
        x = x.flatten()
        y = -fluxes[gind] - flux_corr
        y = y.flatten()
        yerr = errs[gind]
        yerr = yerr.flatten()

        plt.plot(x, y, 'o', color=cm(wv_colors[i]))
        plt.errorbar(x, y, yerr=yerr, fmt='none', color=cm(wv_colors[i]))

    if mean:
        plt.title(snname + ' using sn' + sn_type + ' template')
    else:
        plt.title(snname + ' Light Curves')
    plt.legend()
    plt.xlabel('Time(days)')
    plt.ylabel('Absolute Magnitudes')
    plt.gca().invert_yaxis()
    plt.savefig(outdir + snname + '_' + str(sn_type) + '_gp.png')
    plt.clf()

    return 1


def plot_bb_ev(dense_times, Tarr, Rarr, Terr_arr, Rerr_arr, snname, outdir, sn_type):
    '''
    Plot the BB temperature and radius as a function of time

    Parameters
    ----------
    dense_times : numpy.array
        Highly sampled array of phases
    T_arr : numpy.array
        BB temperature array (K)
    R_arr : numpy.array
        BB radius array (cm)
    Terr_arr : numpy.array
        BB radius error array (K)
    Rerr_arr : numpy.array
        BB temperature error array (cm)
    snname : string
        SN Name
    outdir : string
        Output directory
    sn_type : string
        The type of sn template used for the gp

    Output
    ------
    '''

    fig, axarr = plt.subplots(2, 1, sharex=True)

    axarr[0].plot(dense_times, Tarr / 1.e3, color='k')
    axarr[0].fill_between(dense_times, Tarr/1.e3 - Terr_arr/1.e3,
                          Tarr/1.e3 + Terr_arr/1.e3, color='k', alpha=0.2)
    axarr[0].set_ylabel('Temp. (1000 K)')

    axarr[1].plot(dense_times, Rarr / 1e15, color='k')
    axarr[1].fill_between(dense_times, Rarr/1e15 - Rerr_arr/1e15,
                          Rarr/1e15 + Rerr_arr/1e15, color='k', alpha=0.2)
    axarr[1].set_ylabel(r'Radius ($10^{15}$ cm)')

    axarr[1].set_xlabel('Time (Days)')
    axarr[0].set_title(snname + ' Black Body Evolution')

    plt.savefig(outdir + snname + '_' + str(sn_type) + '_bb_ev.png')
    plt.clf()

    return 1


def plot_bb_bol(dense_times, bol_lum, bol_err, snname, outdir, sn_type):
    '''
    Plot the BB bolometric luminosity as a function of time

    Parameters
    ----------
    dense_times : numpy.array
        Highly sampled array of phases
    bol_lum : numpy.array
        BB bolometric luminosity (erg/s)
    bol_err : numpy.array
        BB bolometric luminosity error (erg/s)
    snname : string
        SN Name
    outdir : string
        Output directory
    sn_type : string
        The type of sn template used in the gp

    Output
    ------
    '''

    plt.plot(dense_times, bol_lum, color='k')
    plt.fill_between(dense_times, bol_lum-bol_err, bol_lum+bol_err,
                     color='k', alpha=0.2)

    plt.title(snname + ' Bolometric Luminosity')
    plt.xlabel('Time (Days)')
    plt.ylabel('Bolometric Luminosity')
    plt.yscale('log')
    plt.savefig(outdir + snname + '_' + str(sn_type) + '_bb_bol.png')
    plt.clf()

    return 1


def write_output(lc, dense_times, dense_lc, Tarr, Terr_arr, Rarr, Rerr_arr,
                 bol_lum, bol_err, ufilts,
                 snname, outdir, sn_type):
    '''
    Write out the interpolated LC and BB information

    Parameters
    ----------
    lc : numpy.array
        Initial light curve
    dense_times : numpy.array
        Highly sampled array of phases
    dense_lc : numpy.array
        GP-interpolated LC
    T_arr : numpy.array
        BB temperature array (K)
    Terr_arr : numpy.array
        BB radius error array (K)
    R_arr : numpy.array
        BB radius array (cm)
    Rerr_arr : numpy.array
        BB temperature error array (cm)
    bol_lum : numpy.array
        BB luminosity (erg/s)
    bol_err : numpy.array
        BB luminosity error (erg/s)
    ufilts : list
        List of filter names
    snname : string
        SN Name
    outdir : string
        Output directory
    sn_type : string
        Type of sn template used for the gp

    Output
    ------
    '''

    dense_lc = np.reshape(dense_lc, (len(dense_lc), -1))
<<<<<<< HEAD
    dense_lc = np.hstack((np.reshape(dense_times, (len(dense_times), 1)), dense_lc))
    tabledata = np.stack((Tarr, Terr_arr, Rarr, Rerr_arr, bol_lum, bol_err)).T
    tabledata = np.hstack((dense_lc, tabledata)).T

    ufilts = np.unique(my_filters)
    table_header = []
    table_header.append('Time (MJD)')
=======
    dense_lc = np.hstack((np.reshape(-dense_times, (len(dense_times), 1)), dense_lc))
    tabledata = np.stack((Tarr / 1e3, Terr_arr / 1e3, Rarr / 1e15,
                          Rerr_arr / 1e15, np.log10(bol_lum),
                          np.log10(bol_err))).T
    tabledata = np.hstack((-dense_lc, tabledata)).T
    table_header = ['Phase']
>>>>>>> b046aafd
    for filt in ufilts:
        table_header.append(filt)
        table_header.append(filt + '_err')
    format_dict = {head: '%0.3f' for head in table_header}
    data_columns = ['Temp. (K)', 'Temp. Err. (K)',
                    'Radius (cm)', 'Radius Err. (cm)',
                    'Bol. Lum. (erg/s)', 'Bol. Err. (erg/s)']
    table_header.extend(data_columns)
    format_dict.update({head: '%0.3e' for head in data_columns})
    table = Table([*tabledata],
                  names=table_header,
                  meta={'name': 'first table'})
    for filt in ufilts:
        table[filt] *= -1.
    ascii.write(table, outdir + snname + '_' + str(sn_type) + '.txt',
                formats=format_dict, overwrite=True)

    return 1


def main():
    default_data = importlib_resources.files('extrabol.example') / 'SN2010bc.dat'
    default_data = str(default_data)
    # Define all arguments
    parser = argparse.ArgumentParser(description='extrabol helpers')
    parser.add_argument('snfile', nargs='?',
                        default=default_data,
                        type=str, help='Give name of SN file')
    parser.add_argument('-m', '--mean', dest='mean', type=str, default='0',
                        help="Template function for gp.\
                                Choose \'1a\',\'1bc\', \'2l\', \'2p\', or \
                                \'0\' for no template")
    parser.add_argument('-t', '--show_template', dest='template',
                        action='store_true',
                        help="Shows template function on plots")
    parser.add_argument('-d', '--dist', dest='distance', type=float,
                        help='Object luminosity distance in Mpc')
    parser.add_argument('-z', '--redshift', dest='redshift', type=float,
                        help='Object redshift')
    parser.add_argument('--dm', dest='dm', type=float,
                        help='Object distance modulus')
    parser.add_argument("--verbose", help="increase output verbosity",
                        action="store_true")
    parser.add_argument("--plot", help="Make plots", dest='plot',
                        action="store_true", default=True)
    parser.add_argument("--outdir", help="Output directory", dest='outdir',
                        type=str, default='./products/')
    parser.add_argument("--ebv", help="Milky Way E(B-V)", dest='ebv',
                        type=float, default=0.)
    parser.add_argument("--hostebv", help="Host-galaxy E(B-V)", dest='hostebv',
                        type=float, default=0.)
    parser.add_argument('-s', '--start',
                        help='The time of the earliest \
                            data point to be accepted',
                        type=float, default=-50)
    parser.add_argument('-e', '--end',
                        help='The time of the latest \
                            data point to be accepted',
                        type=float, default=200)
    parser.add_argument('-sz', '--stepsize',
                        help='Step size in days of GP sampler',
                        type=float, default=0.1)
    parser.add_argument('-snr',
                        help='The minimum signal to \
                            noise ratio to be accepted',
                        type=float, default=4)
    parser.add_argument('-mc', '--use_mcmc', dest='mc',
                        help='Use a Markov Chain Monte Carlo \
                              to fit BBs instead of curve_fit. This will \
                              take longer, but gives better error estimates',
                        default=False, action="store_true")
    parser.add_argument('--T_max', dest='T_max',  help='Temperature prior \
                                                        for black body fits',
                        type=float, default=40000.)
    parser.add_argument('-k', '--kernel-width',
                        help='The width (:math:`r^2`) of the GP kernel in the (time, wavelength) direction. \
                              If not given, the kernel width will be optimized.',
                        type=float, nargs=2)

    args = parser.parse_args()

    # We need to know if an sn template is being used for gp
    sn_type = args.mean
    try:
        sn_type = int(sn_type)
        mean = False
        if sn_type != 0:
            print('Template request not valid. Assuming mean function of 0.')
    except ValueError:
        sn_type = sn_type
        mean = True

    # Read redshift and ebv from the file
    with open(args.snfile, 'r') as f:
        redshift = float(f.readline())
        ebv = float(f.readline())
    if args.redshift is not None:
        if args.redshift != redshift and args.verbose:
            print(f'Overriding redshift in file {redshift:f} with {args.redshift:f}')
        redshift = args.redshift
    if args.ebv is not None:
        if args.ebv != ebv and args.verbose:
            print(f'Overriding E(B-V) in file {ebv:f} with {args.ebv:f}')
        ebv = args.ebv

    # Solve for distance modulus if possible
    # if not, assume that data is already in absolute magnitudes
    if args.dm is not None:
        dm = args.dm
    elif args.distance is not None:
        dm = 5. * np.log10(args.distance * 1e5)
        if args.verbose:
            print(f'Calculating distance modulus {dm:f} from distance {args.distance:f} Mpc')
    elif redshift > 0.:
        dm = cosmo.distmod(redshift).value
        if args.verbose:
            print(f'Calculating distance modulus {dm:f} from redshift {redshift:f}')
    else:
        dm = 0.
        if args.verbose:
            print('Assuming absolute magnitudes.')

    # Make sure outdir name is formatted correctly
    if args.outdir[-1] != '/':
        args.outdir += '/'

    if not os.path.exists(args.outdir):
        os.makedirs(args.outdir)

    snname = ('.').join(args.snfile.split('.')[: -1]).split('/')[-1]

    lc, wv_corr, flux_corr, my_filters = read_in_photometry(args.snfile,
                                                            dm,
                                                            redshift,
                                                            args.start,
                                                            args.end, args.snr,
                                                            args.wvcorr,
                                                            args.ebv,
                                                            args.hostebv,
                                                            args.verbose)

    # Test which template fits the data best
    if sn_type == 'test':
        sn_type = test(lc, wv_corr, args.redshift)
    if args.verbose:
        print('Using ' + str(sn_type) + ' template.')

    dense_lc, test_data, test_times, dense_times = interpolate(lc, wv_corr, sn_type,
                                                  mean, args.redshift,
                                                  args.verbose, args.stepsize)
    wvs, wvind = np.unique(lc.T[:, 2], return_index=True)
    wvs = wvs*1000.0 + wv_corr
    my_filters = np.asarray(my_filters)
    ufilts = my_filters[wvind]

    # Converts to AB magnitudes
    dense_lc[:, :, 0] += flux_corr

    if args.verbose:
        print('Fitting Blackbodies, this may take a few minutes...')
    Tarr, Rarr, Terr_arr, Rerr_arr, covar_arr = fit_bb(dense_lc, wvs, args.mc,
                                                       args.T_max)

    # Calculate bolometric luminosity and error
    bol_lum = 4. * np.pi * Rarr**2 * sigsb * Tarr**4
    covar_err = 2. * (4. * np.pi * sigsb)**2 * (2 * Rarr * Tarr**4) * \
                (4 * Rarr**2 * Tarr**3) * covar_arr
    bol_err = 4. * np.pi * sigsb * np.sqrt(
                (2. * Rarr * Tarr**4 * Rerr_arr)**2
                + (4. * Tarr**3 * Rarr**2 * Terr_arr)**2
                )
    bol_err = np.sqrt(bol_err**2 + covar_err)

    if args.plot:
        if args.verbose:
            print('Making plots in ' + args.outdir)
        plot_gp(lc, dense_times, dense_lc, snname, flux_corr, ufilts, wvs, test_data,
                args.outdir, sn_type, test_times, mean, args.template)
        plot_bb_ev(dense_times, Tarr, Rarr, Terr_arr, Rerr_arr, snname,
                   args.outdir, sn_type)
        plot_bb_bol(dense_times, bol_lum, bol_err, snname, args.outdir, sn_type)

    if args.verbose:
        print('Writing output to ' + args.outdir)
    write_output(lc, dense_times, dense_lc, Tarr, Terr_arr, Rarr, Rerr_arr,
                 bol_lum, bol_err, ufilts, snname, args.outdir, sn_type)
    print('job completed')


if __name__ == "__main__":
    main()<|MERGE_RESOLUTION|>--- conflicted
+++ resolved
@@ -890,7 +890,6 @@
     '''
 
     dense_lc = np.reshape(dense_lc, (len(dense_lc), -1))
-<<<<<<< HEAD
     dense_lc = np.hstack((np.reshape(dense_times, (len(dense_times), 1)), dense_lc))
     tabledata = np.stack((Tarr, Terr_arr, Rarr, Rerr_arr, bol_lum, bol_err)).T
     tabledata = np.hstack((dense_lc, tabledata)).T
@@ -898,14 +897,6 @@
     ufilts = np.unique(my_filters)
     table_header = []
     table_header.append('Time (MJD)')
-=======
-    dense_lc = np.hstack((np.reshape(-dense_times, (len(dense_times), 1)), dense_lc))
-    tabledata = np.stack((Tarr / 1e3, Terr_arr / 1e3, Rarr / 1e15,
-                          Rerr_arr / 1e15, np.log10(bol_lum),
-                          np.log10(bol_err))).T
-    tabledata = np.hstack((-dense_lc, tabledata)).T
-    table_header = ['Phase']
->>>>>>> b046aafd
     for filt in ufilts:
         table_header.append(filt)
         table_header.append(filt + '_err')
